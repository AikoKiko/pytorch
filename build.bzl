def define_targets(rules):
    rules.genrule(
        name = "generate-code",
        srcs = [
            ":shape_inference.h",
            ":ts_native_functions.cpp",
            "//aten:DispatchKeyNativeFunctions.cpp",
            "//aten:DispatchKeyNativeFunctions.h",
            "//aten:LazyIr.h",
            "//aten:RegisterDispatchKey.cpp",
            "//aten:native_functions.yaml",
            "//aten:ts_native_functions.yaml",
        ],
        tools = ["//tools/setup_helpers:generate_code"],
        outs = _GENERATED_CPP + GENERATED_AUTOGRAD_H + GENERATED_LAZY_H + GENERATED_TESTING_PY,
        cmd = "$(location //tools/setup_helpers:generate_code) " +
        "--install_dir $OUT " +
        "--native-functions-path $(location //aten:native_functions.yaml) " +
        "--gen_lazy_ts_backend",
    )

    rules.genrule(
        name = "version_h",
        srcs = [
            ":torch/csrc/api/include/torch/version.h.in",
            ":version.txt",
        ],
        outs = ["torch/csrc/api/include/torch/version.h"],
        cmd = "$(location //tools/setup_helpers:gen_version_header) " +
              "--template-path $(location :torch/csrc/api/include/torch/version.h.in) " +
              "--version-path $(location :version.txt) --output-path $@ ",
<<<<<<< HEAD
        tools = ['//tools/setup_helpers:gen_version_header'],
    )

# In the open-source build, these are generated into
# torch/csrc/autograd/generated
GENERATED_AUTOGRAD_H = [
    "autograd/generated/Functions.h",
    "autograd/generated/VariableType.h",
    "autograd/generated/python_functions.h",
    "autograd/generated/variable_factories.h",
]

# In the open-source build, these are generated into
# torch/testing/_internal/generated
GENERATED_TESTING_PY = [
    "annotated_fn_args.py",
]

GENERATED_LAZY_H = [
    "lazy/generated/LazyIr.h",
    "lazy/generated/LazyNativeFunctions.h",
]

# In both open-source and fbcode builds, these are generated into
# torch/csrc/{autograd,jit}/generated.i
_GENERATED_CPP = [
    "autograd/generated/Functions.cpp",
    "autograd/generated/VariableType_0.cpp",
    "autograd/generated/VariableType_1.cpp",
    "autograd/generated/VariableType_2.cpp",
    "autograd/generated/VariableType_3.cpp",
    "autograd/generated/VariableType_4.cpp",
    "autograd/generated/TraceType_0.cpp",
    "autograd/generated/TraceType_1.cpp",
    "autograd/generated/TraceType_2.cpp",
    "autograd/generated/TraceType_3.cpp",
    "autograd/generated/TraceType_4.cpp",
    "autograd/generated/ADInplaceOrViewType_0.cpp",
    "autograd/generated/ADInplaceOrViewType_1.cpp",
    "autograd/generated/python_functions_0.cpp",
    "autograd/generated/python_functions_1.cpp",
    "autograd/generated/python_functions_2.cpp",
    "autograd/generated/python_functions_3.cpp",
    "autograd/generated/python_functions_4.cpp",
    "autograd/generated/python_nn_functions.cpp",
    "autograd/generated/python_fft_functions.cpp",
    "autograd/generated/python_linalg_functions.cpp",
    "autograd/generated/python_return_types.cpp",
    "autograd/generated/python_sparse_functions.cpp",
    "autograd/generated/python_special_functions.cpp",
    "autograd/generated/python_torch_functions_0.cpp",
    "autograd/generated/python_torch_functions_1.cpp",
    "autograd/generated/python_torch_functions_2.cpp",
    "autograd/generated/python_variable_methods.cpp",
]
=======
        tools = ["//tools/setup_helpers:gen_version_header"],
    )
>>>>>>> e38bf002
<|MERGE_RESOLUTION|>--- conflicted
+++ resolved
@@ -14,9 +14,9 @@
         tools = ["//tools/setup_helpers:generate_code"],
         outs = _GENERATED_CPP + GENERATED_AUTOGRAD_H + GENERATED_LAZY_H + GENERATED_TESTING_PY,
         cmd = "$(location //tools/setup_helpers:generate_code) " +
-        "--install_dir $OUT " +
-        "--native-functions-path $(location //aten:native_functions.yaml) " +
-        "--gen_lazy_ts_backend",
+              "--install_dir $OUT " +
+              "--native-functions-path $(location //aten:native_functions.yaml) " +
+              "--gen_lazy_ts_backend",
     )
 
     rules.genrule(
@@ -29,8 +29,7 @@
         cmd = "$(location //tools/setup_helpers:gen_version_header) " +
               "--template-path $(location :torch/csrc/api/include/torch/version.h.in) " +
               "--version-path $(location :version.txt) --output-path $@ ",
-<<<<<<< HEAD
-        tools = ['//tools/setup_helpers:gen_version_header'],
+        tools = ["//tools/setup_helpers:gen_version_header"],
     )
 
 # In the open-source build, these are generated into
@@ -84,8 +83,4 @@
     "autograd/generated/python_torch_functions_1.cpp",
     "autograd/generated/python_torch_functions_2.cpp",
     "autograd/generated/python_variable_methods.cpp",
-]
-=======
-        tools = ["//tools/setup_helpers:gen_version_header"],
-    )
->>>>>>> e38bf002
+]