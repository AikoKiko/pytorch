#pragma once

// This file contains boxing (not unboxing) logic,
// i.e. how to make a vector<IValue> from a set of concrete arguments.

#include <ATen/core/ivalue.h>
#include <c10/core/TensorOptions.h>

#include <ATen/core/boxing/KernelFunction.h>

#include <c10/util/Metaprogramming.h>

namespace c10 {
namespace impl {

//
// utils
//

// is_mutable_tensor_ref
template <class T> struct is_mutable_tensor_ref : std::false_type {};
template <> struct is_mutable_tensor_ref<at::Tensor&> : std::true_type {};

// is_tuple_of_mutable_tensor_refs
//
template <class T, class Enable = void>
struct is_tuple_of_mutable_tensor_refs : std::false_type {};

template <class T>
struct is_tuple_of_mutable_tensor_refs<T, std::enable_if_t<guts::is_instantiation_of<std::tuple, T>::value, void>>
: guts::typelist::all<is_mutable_tensor_ref, guts::typelist::from_tuple_t<T>>
{};

// has_ivalue_to<T> tests the presence/absence of instance method IValue::to<T>()
//
template <class T, class Enable = void>
struct has_ivalue_to : std::false_type {};

template <class T>
struct has_ivalue_to<T, guts::void_t<decltype(std::declval<IValue>().to<T>())>>
: std::true_type
{};

//
// boxing predicates
//

// A boxable arg type is one that IValue has a constructor for.
template <typename T>
using can_box =
  guts::disjunction<
    std::is_constructible<IValue, std::decay_t<T>>,
    // TensorOptions are not directly constructible into IValue,
    // but torch::jit::push knows how to handle them
    std::is_same<TensorOptions, std::decay_t<T>>
  >;

template <typename... Ts>
using can_box_all = guts::conjunction<can_box<Ts>...>;

// an unboxable result is one that can be extracted from an IValue
template <typename T>
using can_unbox =
  guts::conjunction<
    guts::disjunction<
      has_ivalue_to<T>,
      // void returns are ok
      std::is_same<void, T>
    >,
    guts::negation<std::is_lvalue_reference<T>>
  >;

//
// boxArgs - utility for pushing unboxed args onto IValue stack
//
template <class... Args>
static torch::jit::Stack boxArgs(Args... args) {
  // TODO Reuse stack vector instead of allocating?
  torch::jit::Stack stack;
  stack.reserve(sizeof...(Args));
  torch::jit::push(stack, std::forward<Args>(args)...);
  return stack;
}

//
// PopResult is a helper class whose specializations handle popping single and
// multiple return values, respectively.
//
template <class Result>
struct PopResult final {
  static Result call(Stack& stack) {
    TORCH_INTERNAL_ASSERT_DEBUG_ONLY(
      stack.size() == 1,
      "Boxed kernel was expected to return one value on the stack, ",
      "but instead pushed ", stack.size(), " values."
    );
    return std::move(stack[0]).to<Result>();
  }
};

template <class... Types>
struct PopResult<std::tuple<Types...>> final {
  using Result = std::tuple<Types...>;

  static Result call(Stack& stack) {
    // for tuple return types, boxed kernel has pushed multiple values onto the stack
    constexpr int RetCount = sizeof...(Types);
    TORCH_INTERNAL_ASSERT_DEBUG_ONLY(
      stack.size() == RetCount,
      "Boxed kernel was expected to return ", RetCount, " values on the stack, ",
      "but instead pushed ", stack.size(), " values."
    );
    return pop_to_tuple_impl(stack, std::make_index_sequence<RetCount>());
  }
private:
  // note: this has been moved into its own helper only to avoid a parse error on `indices` otherwise.
  // I'm sure there's an incantation that slips it past the parser but eh
  template <size_t... indices>
  static Result pop_to_tuple_impl(Stack& stack, std::index_sequence<indices...>) {
    return std::make_tuple((std::move(stack[indices]).to<Types>())...);
  }
};

//
// BoxedKernelWrapper
//
// For a given function type FT, BoxedKernelWrapper<FT> implements
// a `call` method that
// - takes a boxed kernel and unboxed arguments as specified by FT,
// - calls `boxArgs` to box the arguments
// - calls the boxed kernel
// - unboxes and returns the result
//
// The partial specializations below handle various cases: in
// particular, not all types appearing in op signatures are supported,
// and ops returning references have nonstandard wrapper implementations.
//

// 1. The base specialization of BoxedKernelWrapper should never be instantiated.
// A "no call method defined on BoxedKernelWrapper" compile error means that
// an op signature has failed to trigger any of the partial specializations
// that follow this one.
//
template <class FuncType, class Enable = void>
struct BoxedKernelWrapper {
  // The reason we're not just doing straight up static_assert(false, ...) here:
  // Basically, the way to make sure a static_assert only fires if a template
  // is actually instantiated (rather than every time the file is parsed) is to use
  // template parameters in the expression, e.g. FuncType here. However, since
  // `sizeof(FuncType) != sizeof(FuncType)` is always false, this has the same
  // effect.
  static_assert(sizeof(FuncType) != sizeof(FuncType),
    "Function signature contains one or more unsupported parameter and/or return types. "
    "Look for a nearby error like "
    "\"'call' is not a member of 'c10::impl::BoxedKernelWrapper<(your function type), void>'\" "
    "- (your function type) is the unsupported signature.");
};

//
// 2. Supported signatures, other than those involving non-const Tensor refs -
// i.e., "functional" ops.
//

template <class Result, class... Args>
struct BoxedKernelWrapper<
  Result(Args...),
  std::enable_if_t<
    can_box_all<Args...>::value && can_unbox<Result>::value && !is_tuple_of_mutable_tensor_refs<Result>::value,
    void
  >
> {
  static Result call(
    KernelFunction::InternalBoxedKernelFunction* boxed_kernel_func,
    OperatorKernel* functor,
    const OperatorHandle& opHandle,
    DispatchKeySet dispatchKeySet,
    Args... args
  ) {
    torch::jit::Stack stack = boxArgs(args...);
    (*boxed_kernel_func)(functor, opHandle, dispatchKeySet, &stack);

    return guts::if_constexpr<!std::is_same<void, Result>::value>(
      [&] (auto delay_check) {
        // op has pushed one or more values onto the stack.
        return delay_check(PopResult<Result>::call(stack));
      },
      [&] {
        // op returns void, boxed kernel has pushed nothing onto stack.
        TORCH_INTERNAL_ASSERT_DEBUG_ONLY(
          stack.size() == 0,
          "Boxed kernel was expected to return no values on the stack, ",
          "but instead returned ", stack.size(), " values."
        );
      }
    );
  }
};

//
// 3. in-place and legacy out-of-place ops take a single non-const Tensor
// reference as their first argument, and return it.
//
// Note: all signatures matching this pattern are are assumed to be for such ops.
// Because of this, the generated BoxedKernelWrapper specializations simply
// return the in-place argument.
//
// TODO update comment when legacy out-of-place signatures no longer need
// to be supported, due to hacky_wrapper reordering
//

template <class... OtherArgs>
struct BoxedKernelWrapper<
  at::Tensor&(at::Tensor&, OtherArgs...),
  std::enable_if_t<can_box_all<OtherArgs...>::value, void>
> {
  static at::Tensor& call(
    KernelFunction::InternalBoxedKernelFunction* boxed_kernel_func,
    OperatorKernel* functor,
    const OperatorHandle& opHandle,
    DispatchKeySet dispatchKeySet,
    at::Tensor& outArg, OtherArgs... otherArgs
  ) {
    torch::jit::Stack stack = boxArgs(outArg, otherArgs...);
    (*boxed_kernel_func)(functor, opHandle, dispatchKeySet, &stack);
    TORCH_INTERNAL_ASSERT_DEBUG_ONLY(
      stack.size() == 1,
      "Boxed kernel was expected to return a single value on the stack, ",
      "but instead returned ", stack.size(), " values."
    );

    return outArg;
  }
};

//
// 4. out of place ops that take a single non-const Tensor reference as their
// final argument, and also return it.
//
// Note: all signatures matching this pattern are are assumed to be for such ops.
// This assumption permits the generated BoxedKernelWrapper specializations to simply
// return out arguments.
//
template <class FirstArg, class... RestArgs>
struct BoxedKernelWrapper<
  at::Tensor&(FirstArg, RestArgs...),
  std::enable_if_t<
    can_box_all<FirstArg, RestArgs...>::value
    // this skips over in-place (and legacy out-of-place) kernels with a non-const Tensor
    // arg at the front, so those can unambiguously trigger the preceding specialization.
    // TODO update comment when hacky_wrapper reorders legacy out-of-place signatures
    && !is_mutable_tensor_ref<FirstArg>::value,
    void
  >
> {
  static at::Tensor& call(
    KernelFunction::InternalBoxedKernelFunction* boxed_kernel_func,
    OperatorKernel* functor,
    const OperatorHandle& opHandle,
    DispatchKeySet dispatchKeySet,
    FirstArg firstArg, RestArgs... restArgs
  ) {
    torch::jit::Stack stack = boxArgs(firstArg, restArgs...);
    (*boxed_kernel_func)(functor, opHandle, dispatchKeySet, &stack);
    TORCH_INTERNAL_ASSERT_DEBUG_ONLY(
      stack.size() == 1,
      "Boxed kernel was expected to return a single value on the stack, ",
      "but instead returned ", stack.size(), " values."
    );

    return std::get<sizeof...(RestArgs) - 1>(std::tuple<RestArgs...>{restArgs...});
  }
};

//
// 5. out of place ops that take multiple non-const Tensor references as their
// final arguments, and return them in a std::tuple.
//
// Note: all signatures matching this pattern are are assumed to be for such ops.
// This assumption permits the generated BoxedKernelWrapper specializations to simply
// return the out arguments.
//
template <class Result, class... Args>
struct BoxedKernelWrapper<
  Result(Args...),
  std::enable_if_t<
    can_box_all<Args...>::value && is_tuple_of_mutable_tensor_refs<Result>::value
    // this test skips over legacy kernels with out args at the front, so they can trigger
    // the specialization that follows.
    // note: this test is complicated by the fact that boolean value expressions in templates
    // don't shortcut. some signatures have a result tuple that's wider than the arg list, and
    // without the length limiting ternary these will cause a template evaluation error on this
    // test, even if a length check precedes it in the conjunction.
    // TODO remove when hacky_wrapper reorders legacy kernel out args
    && !std::is_same<
        Result,
        guts::typelist::to_tuple_t<
          guts::typelist::take_t<
            guts::typelist::typelist<Args...>,
            sizeof...(Args) >= std::tuple_size<Result>::value ? std::tuple_size<Result>::value : sizeof...(Args)
          >
        >
      >::value,
    void
  >
> {
  static Result call(
    KernelFunction::InternalBoxedKernelFunction* boxed_kernel_func,
    OperatorKernel* functor,
    const OperatorHandle& opHandle,
    DispatchKeySet dispatchKeySet,
    Args... args
  ) {
    using ArgTuple = std::tuple<Args...>;
    constexpr int RetCount = std::tuple_size<Result>();

    torch::jit::Stack stack = boxArgs(args...);
    (*boxed_kernel_func)(functor, opHandle, dispatchKeySet, &stack);
    TORCH_INTERNAL_ASSERT_DEBUG_ONLY(
      stack.size() == RetCount,
      "Boxed kernel was expected to return ", RetCount, " values on the stack, ",
      "but instead returned ", stack.size(), " values."
    );

    auto result = guts::tuple_take<ArgTuple, -RetCount>(ArgTuple{args...});
    static_assert(
        std::is_same<Result, decltype(result)>::value,
        "The parameter list of an op returning a tuple of Tensor references "
            "must end with an equal number of Tensor reference parameters."
    );
    return result;
  }
};

<<<<<<< HEAD
//
// 6. legacy trap for old-school multi-return out functions with mutable args
// at start rather than end of arg list.
// TODO remove when hacky_wrapper reorders legacy kernel out args
//

template <class Result, class... Args>
struct BoxedKernelWrapper<
  Result(Args...),
  std::enable_if_t<
    can_box_all<Args...>::value && is_tuple_of_mutable_tensor_refs<Result>::value
    // this test fires passes for legacy kernels with out args at the front.
    // note: this test is complicated by the fact that boolean value expressions in templates
    // don't shortcut. some signatures have a result tuple that's wider than the arg list, and
    // without the length limiting ternary these will cause a template evaluation error on this
    // test, even if a length check precedes it in the conjunction.
    && std::is_same<
        Result,
        guts::typelist::to_tuple_t<
          guts::typelist::take_t<
            guts::typelist::typelist<Args...>,
            sizeof...(Args) >= std::tuple_size<Result>::value ? std::tuple_size<Result>::value : sizeof...(Args)
          >
        >
      >::value,
    void
  >
> {
  static Result call(
    KernelFunction::InternalBoxedKernelFunction* boxed_kernel_func,
    OperatorKernel* functor,
    const OperatorHandle& opHandle,
    DispatchKeySet dispatchKeySet,
    Args... args
  ) {
    using ArgTuple = std::tuple<Args...>;
    constexpr int RetCount = std::tuple_size<Result>();

    torch::jit::Stack stack = boxArgs(args...);
    (*boxed_kernel_func)(functor, opHandle, dispatchKeySet, &stack);
    TORCH_INTERNAL_ASSERT_DEBUG_ONLY(
      stack.size() == RetCount,
      "Boxed kernel was expected to return ", RetCount, " values on the stack, ",
      "but instead returned ", stack.size(), " values."
    );

    auto legacy_result = guts::tuple_take<ArgTuple, RetCount>(ArgTuple{args...});
    return legacy_result;
  }
};

=======
>>>>>>> fb4abeb8
} // impl
} // c10<|MERGE_RESOLUTION|>--- conflicted
+++ resolved
@@ -331,59 +331,5 @@
   }
 };
 
-<<<<<<< HEAD
-//
-// 6. legacy trap for old-school multi-return out functions with mutable args
-// at start rather than end of arg list.
-// TODO remove when hacky_wrapper reorders legacy kernel out args
-//
-
-template <class Result, class... Args>
-struct BoxedKernelWrapper<
-  Result(Args...),
-  std::enable_if_t<
-    can_box_all<Args...>::value && is_tuple_of_mutable_tensor_refs<Result>::value
-    // this test fires passes for legacy kernels with out args at the front.
-    // note: this test is complicated by the fact that boolean value expressions in templates
-    // don't shortcut. some signatures have a result tuple that's wider than the arg list, and
-    // without the length limiting ternary these will cause a template evaluation error on this
-    // test, even if a length check precedes it in the conjunction.
-    && std::is_same<
-        Result,
-        guts::typelist::to_tuple_t<
-          guts::typelist::take_t<
-            guts::typelist::typelist<Args...>,
-            sizeof...(Args) >= std::tuple_size<Result>::value ? std::tuple_size<Result>::value : sizeof...(Args)
-          >
-        >
-      >::value,
-    void
-  >
-> {
-  static Result call(
-    KernelFunction::InternalBoxedKernelFunction* boxed_kernel_func,
-    OperatorKernel* functor,
-    const OperatorHandle& opHandle,
-    DispatchKeySet dispatchKeySet,
-    Args... args
-  ) {
-    using ArgTuple = std::tuple<Args...>;
-    constexpr int RetCount = std::tuple_size<Result>();
-
-    torch::jit::Stack stack = boxArgs(args...);
-    (*boxed_kernel_func)(functor, opHandle, dispatchKeySet, &stack);
-    TORCH_INTERNAL_ASSERT_DEBUG_ONLY(
-      stack.size() == RetCount,
-      "Boxed kernel was expected to return ", RetCount, " values on the stack, ",
-      "but instead returned ", stack.size(), " values."
-    );
-
-    auto legacy_result = guts::tuple_take<ArgTuple, RetCount>(ArgTuple{args...});
-    return legacy_result;
-  }
-};
-
-=======
->>>>>>> fb4abeb8
 } // impl
 } // c10