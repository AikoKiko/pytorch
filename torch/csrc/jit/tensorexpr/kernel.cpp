--- conflicted
+++ resolved
@@ -75,8 +75,6 @@
   return false;
 }
 
-<<<<<<< HEAD
-=======
 int64_t randomTransformsRequested() {
   const char* enable_c_str =
       std::getenv("PYTORCH_TENSOREXPR_RANDOM_TRANSFORM_SEED");
@@ -86,7 +84,6 @@
   return std::stoi(std::string(enable_c_str));
 }
 
->>>>>>> 08074c8f
 bool dontUseLLVMFlag() {
   static const char* enable_c_str =
       std::getenv("PYTORCH_TENSOREXPR_DONT_USE_LLVM");
