--- conflicted
+++ resolved
@@ -649,19 +649,6 @@
         self.assertEqual(reference[[0, 123, 44488, 68807, 123343], ],
                          torch.tensor([0, 123, 44488, 68807, 123343], dtype=torch.int))
 
-<<<<<<< HEAD
-    def test_set_item_to_scalar_tensor(self, device):
-        m = random.randint(1, 10)
-        n = random.randint(1, 10)
-        z = torch.randn([m, n], device=device)
-        a = 1.0
-        w = torch.tensor(a, requires_grad=True, device=device)
-        z[:, 0] = w
-        z.sum().backward()
-        self.assertEqual(w.grad, m * a)
-
-=======
->>>>>>> 8d93f6b4
     def test_single_int(self, device):
         v = torch.randn(5, 7, 3, device=device)
         self.assertEqual(v[4].shape, (7, 3))
